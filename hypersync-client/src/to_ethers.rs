--- conflicted
+++ resolved
@@ -772,11 +772,7 @@
             topics: value
                 .topics
                 .into_iter()
-<<<<<<< HEAD
-                .filter_map(|topic| topic.map(|t| t.into()))
-=======
                 .filter_map(|topic| topic.map(H256::from))
->>>>>>> 969852e6
                 .collect::<Vec<H256>>(),
             data: Bytes::from_iter(
                 value
