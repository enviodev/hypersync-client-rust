use serde::{Deserialize, Serialize};
use std::num::NonZeroU64;
use url::Url;

use crate::ColumnMapping;

/// Configuration for the hypersync client.
#[derive(Default, Debug, Clone, Deserialize, Serialize)]
pub struct ClientConfig {
    /// HyperSync server URL.
    pub url: Option<Url>,
    /// HyperSync server bearer token.
    pub bearer_token: Option<String>,
    /// Milliseconds to wait for a response before timing out.
    pub http_req_timeout_millis: Option<NonZeroU64>,
    /// Number of retries to attempt before returning error.
    pub max_num_retries: Option<usize>,
    /// Milliseconds that would be used for retry backoff increasing.
    pub retry_backoff_ms: Option<u64>,
    /// Initial wait time for request backoff.
    pub retry_base_ms: Option<u64>,
    /// Ceiling time for request backoff.
    pub retry_ceiling_ms: Option<u64>,
    /// Query serialization format to use for HTTP requests.
    #[serde(default)]
    pub serialization_format: SerializationFormat,
}

/// Determines query serialization format for HTTP requests.
<<<<<<< HEAD
#[derive(Clone, Copy, Debug, Serialize, Deserialize, Default)]
=======
#[derive(Default, Clone, Copy, Debug, Serialize, Deserialize)]
>>>>>>> 969852e6
pub enum SerializationFormat {
    /// Use JSON serialization (default)
    #[default]
    Json,
    /// Use Cap'n Proto binary serialization
<<<<<<< HEAD
    CapnProto,
=======
    CapnProto {
        /// Whether to use query caching
        should_cache_queries: bool,
    },
>>>>>>> 969852e6
}

/// Config for hypersync event streaming.
#[derive(Default, Debug, Clone, Serialize, Deserialize)]
pub struct StreamConfig {
    /// Column mapping for stream function output.
    /// It lets you map columns you want into the DataTypes you want.
    pub column_mapping: Option<ColumnMapping>,
    /// Event signature used to populate decode logs. Decode logs would be empty if set to None.
    pub event_signature: Option<String>,
    /// Determines formatting of binary columns numbers into utf8 hex.
    #[serde(default)]
    pub hex_output: HexOutput,
    /// Initial batch size. Size would be adjusted based on response size during execution.
    pub batch_size: Option<u64>,
    /// Maximum batch size that could be used during dynamic adjustment.
    pub max_batch_size: Option<u64>,
    /// Minimum batch size that could be used during dynamic adjustment.
    pub min_batch_size: Option<u64>,
    /// Number of async threads that would be spawned to execute different block ranges of queries.
    pub concurrency: Option<usize>,
    /// Max number of blocks to fetch in a single request.
    pub max_num_blocks: Option<usize>,
    /// Max number of transactions to fetch in a single request.
    pub max_num_transactions: Option<usize>,
    /// Max number of logs to fetch in a single request.
    pub max_num_logs: Option<usize>,
    /// Max number of traces to fetch in a single request.
    pub max_num_traces: Option<usize>,
    /// Size of a response in bytes from which step size will be lowered
    pub response_bytes_ceiling: Option<u64>,
    /// Size of a response in bytes from which step size will be increased
    pub response_bytes_floor: Option<u64>,
    /// Stream data in reverse order
    pub reverse: Option<bool>,
}

/// Determines format of Binary column
<<<<<<< HEAD
#[derive(Clone, Copy, Debug, Serialize, Deserialize, Default)]
=======
#[derive(Default, Clone, Copy, Debug, Serialize, Deserialize)]
>>>>>>> 969852e6
pub enum HexOutput {
    /// Binary column won't be formatted as hex
    #[default]
    NoEncode,
    /// Binary column would be formatted as prefixed hex i.e. 0xdeadbeef
    Prefixed,
    /// Binary column would be formatted as non prefixed hex i.e. deadbeef
    NonPrefixed,
}<|MERGE_RESOLUTION|>--- conflicted
+++ resolved
@@ -27,24 +27,16 @@
 }
 
 /// Determines query serialization format for HTTP requests.
-<<<<<<< HEAD
-#[derive(Clone, Copy, Debug, Serialize, Deserialize, Default)]
-=======
 #[derive(Default, Clone, Copy, Debug, Serialize, Deserialize)]
->>>>>>> 969852e6
 pub enum SerializationFormat {
     /// Use JSON serialization (default)
     #[default]
     Json,
     /// Use Cap'n Proto binary serialization
-<<<<<<< HEAD
-    CapnProto,
-=======
     CapnProto {
         /// Whether to use query caching
         should_cache_queries: bool,
     },
->>>>>>> 969852e6
 }
 
 /// Config for hypersync event streaming.
@@ -83,11 +75,7 @@
 }
 
 /// Determines format of Binary column
-<<<<<<< HEAD
-#[derive(Clone, Copy, Debug, Serialize, Deserialize, Default)]
-=======
 #[derive(Default, Clone, Copy, Debug, Serialize, Deserialize)]
->>>>>>> 969852e6
 pub enum HexOutput {
     /// Binary column won't be formatted as hex
     #[default]
