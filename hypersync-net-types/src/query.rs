use crate::block::{BlockField, BlockSelection};
use crate::log::{LogField, LogSelection};
use crate::trace::{TraceField, TraceSelection};
use crate::transaction::{TransactionField, TransactionSelection};
use crate::{hypersync_net_types_capnp, CapnpBuilder, CapnpReader};
use anyhow::Context;
use capnp::message::Builder;
use hypersync_format::FixedSizeData;
use serde::{Deserialize, Serialize};
use std::collections::BTreeSet;

<<<<<<< HEAD
#[derive(Default, Serialize, Deserialize, Clone, Debug, PartialEq)]
pub struct Query {
    /// The block to start the query from
    pub from_block: u64,
    /// The block to end the query at. If not specified, the query will go until the
    ///  end of data. Exclusive, the returned range will be [from_block..to_block).
    ///
    /// The query will return before it reaches this target block if it hits the time limit
    ///  configured on the server. The user should continue their query by putting the
    ///  next_block field in the response into from_block field of their next query. This implements
    ///  pagination.
    #[serde(skip_serializing_if = "Option::is_none")]
    pub to_block: Option<u64>,
    /// List of log selections, these have an OR relationship between them, so the query will return logs
    /// that match any of these selections.
    #[serde(default, skip_serializing_if = "Vec::is_empty")]
    pub logs: Vec<LogSelection>,
    /// List of transaction selections, the query will return transactions that match any of these selections
    #[serde(default, skip_serializing_if = "Vec::is_empty")]
    pub transactions: Vec<TransactionSelection>,
    /// List of trace selections, the query will return traces that match any of these selections
    #[serde(default, skip_serializing_if = "Vec::is_empty")]
    pub traces: Vec<TraceSelection>,
    /// List of block selections, the query will return blocks that match any of these selections
    #[serde(default, skip_serializing_if = "Vec::is_empty")]
    pub blocks: Vec<BlockSelection>,
    /// Weather to include all blocks regardless of if they are related to a returned transaction or log. Normally
    ///  the server will return only the blocks that are related to the transaction or logs in the response. But if this
    ///  is set to true, the server will return data for all blocks in the requested range [from_block, to_block).
    #[serde(default, skip_serializing_if = "is_default")]
    pub include_all_blocks: bool,
    /// Field selection. The user can select which fields they are interested in, requesting less fields will improve
    ///  query execution time and reduce the payload size so the user should always use a minimal number of fields.
    #[serde(default, skip_serializing_if = "is_default")]
    pub field_selection: FieldSelection,
    /// Maximum number of blocks that should be returned, the server might return more blocks than this number but
    ///  it won't overshoot by too much.
    #[serde(default, skip_serializing_if = "Option::is_none")]
    pub max_num_blocks: Option<usize>,
    /// Maximum number of transactions that should be returned, the server might return more transactions than this number but
    ///  it won't overshoot by too much.
    #[serde(default, skip_serializing_if = "Option::is_none")]
    pub max_num_transactions: Option<usize>,
    /// Maximum number of logs that should be returned, the server might return more logs than this number but
    ///  it won't overshoot by too much.
    #[serde(default, skip_serializing_if = "Option::is_none")]
    pub max_num_logs: Option<usize>,
    /// Maximum number of traces that should be returned, the server might return more traces than this number but
    ///  it won't overshoot by too much.
    #[serde(default, skip_serializing_if = "Option::is_none")]
    pub max_num_traces: Option<usize>,
    /// Selects join mode for the query,
    /// Default: join in this order logs -> transactions -> traces -> blocks
    /// JoinAll: join everything to everything. For example if logSelection matches log0, we get the
    /// associated transaction of log0 and then we get associated logs of that transaction as well. Applies similarly
    /// to blocks, traces.
    /// JoinNothing: join nothing.
    #[serde(default, skip_serializing_if = "is_default")]
    pub join_mode: JoinMode,
}

/// Used to skip serializing a defaulted serde field if
/// the value matches the default value.
fn is_default<T: Default + PartialEq>(t: &T) -> bool {
    t == &T::default()
}

#[derive(Serialize, Deserialize, Clone, Debug, PartialEq, Eq, Copy, Default)]
pub enum JoinMode {
    /// Join in this order logs -> transactions -> traces -> blocks
    #[default]
    Default,
    /// Join everything to everything. For example if logSelection matches log0, we get the
    /// associated transaction of log0 and then we get associated logs of that transaction as well. Applies similarly
    /// to blocks, traces.
    JoinAll,
    /// JoinNothing: join nothing.
    JoinNothing,
}

#[derive(Default, Serialize, Deserialize, Clone, Debug, PartialEq)]
pub struct FieldSelection {
    #[serde(default, skip_serializing_if = "BTreeSet::is_empty")]
    pub block: BTreeSet<BlockField>,
    #[serde(default, skip_serializing_if = "BTreeSet::is_empty")]
    pub transaction: BTreeSet<TransactionField>,
    #[serde(default, skip_serializing_if = "BTreeSet::is_empty")]
    pub log: BTreeSet<LogField>,
    #[serde(default, skip_serializing_if = "BTreeSet::is_empty")]
    pub trace: BTreeSet<TraceField>,
}
=======
/// A 128 bit hash of the query body, used as a unique identifier for the query body
#[derive(Serialize, Deserialize, Clone, Debug, PartialEq, Eq, Hash)]
pub struct QueryId(pub FixedSizeData<16>);
impl QueryId {
    pub fn from_bytes(bytes: &[u8]) -> anyhow::Result<Self> {
        let data = FixedSizeData::<16>::try_from(bytes).context("invalid query id length")?;
        Ok(Self(data))
    }

    pub fn from_query_body_reader(
        reader: hypersync_net_types_capnp::query_body::Reader<'_>,
    ) -> Result<QueryId, capnp::Error> {
        // See https://capnproto.org/encoding.html#canonicalization
        // we need to ensure the query body is canonicalized for hashing
        let mut canon_builder = capnp::message::Builder::new_default();
        canon_builder.set_root_canonical(reader)?;

        // After canonicalization, there is only one segment.
        // We can just hash this withouth the segment table
        let segment = match canon_builder.get_segments_for_output() {
            capnp::OutputSegments::SingleSegment([segment]) => segment,
            capnp::OutputSegments::MultiSegment(items) => {
                return Err(capnp::Error::failed(format!(
                    "Expected exactly 1 segment, found {}",
                    items.len(),
                )))
            }
        };
>>>>>>> 969852e6

        let hash: u128 = xxhash_rust::xxh3::xxh3_128(segment);

        Ok(QueryId(FixedSizeData::<16>::from(hash.to_be_bytes())))
    }

    pub fn from_query(query: &Query) -> Result<Self, capnp::Error> {
        let mut message = Builder::new_default();
        let mut query_body_builder =
            message.init_root::<hypersync_net_types_capnp::query_body::Builder>();
        query_body_builder.build_from_query(query)?;
        Self::from_query_body_reader(query_body_builder.into_reader())
    }
}

pub enum Request {
    QueryBody {
        should_cache: bool,
        query: Box<Query>,
    },
    QueryId {
        from_block: u64,
        to_block: Option<u64>,
        id: QueryId,
    },
}

impl Request {
    pub fn from_capnp_bytes(bytes: &[u8]) -> Result<Self, capnp::Error> {
        let message_reader =
            capnp::serialize_packed::read_message(bytes, capnp::message::ReaderOptions::new())?;
        let query = message_reader.get_root::<hypersync_net_types_capnp::query::Reader>()?;
        Request::from_reader(query)
    }
}

impl CapnpReader<hypersync_net_types_capnp::query::Owned> for Request {
    fn from_reader(query: hypersync_net_types_capnp::query::Reader) -> Result<Self, capnp::Error> {
        let block_range = query.get_block_range()?;
        let from_block = block_range.get_from_block();
        let to_block = if block_range.has_to_block() {
            Some(block_range.get_to_block()?.get_value())
        } else {
            None
        };

        match query.get_body().which()? {
            hypersync_net_types_capnp::query::body::Which::Query(query_body_reader) => {
                let body_reader = query_body_reader?;
                Ok(Self::QueryBody {
                    should_cache: query.get_should_cache(),
                    query: Box::new(Query::from_capnp_query_body_reader(
                        &body_reader,
                        from_block,
                        to_block,
                    )?),
                })
            }
            hypersync_net_types_capnp::query::body::Which::QueryId(id_bytes) => {
                let id = QueryId::from_bytes(id_bytes?)
                    .map_err(|_| capnp::Error::failed("Invalid query id bytes".to_string()))?;

                Ok(Self::QueryId {
                    from_block,
                    to_block,
                    id,
                })
            }
        }
    }
}

impl hypersync_net_types_capnp::block_range::Builder<'_> {
    pub fn set(&mut self, from_block: u64, to_block: Option<u64>) -> Result<(), capnp::Error> {
        self.reborrow().set_from_block(from_block);

        if let Some(to_block) = to_block {
            let mut to_block_builder = self.reborrow().init_to_block();
            to_block_builder.set_value(to_block)
        }

        Ok(())
    }
}

impl hypersync_net_types_capnp::query::Builder<'_> {
    pub fn build_full_query_from_query(
        &mut self,
        query: &Query,
        should_cache: bool,
    ) -> Result<(), capnp::Error> {
        let mut block_range_builder = self.reborrow().init_block_range();
        block_range_builder.set(query.from_block, query.to_block)?;

        let mut query_body_builder = self.reborrow().init_body().init_query();
        query_body_builder.build_from_query(query)?;

        self.set_should_cache(should_cache);

        Ok(())
    }

    pub fn build_query_id_from_query(&mut self, query: &Query) -> Result<(), capnp::Error> {
        self.reborrow()
            .init_block_range()
            .set(query.from_block, query.to_block)?;

        let id = QueryId::from_query(query)?;
        self.reborrow().init_body().set_query_id(id.0.as_slice());
        Ok(())
    }
}

impl hypersync_net_types_capnp::query_body::Builder<'_> {
    pub fn build_from_query(&mut self, query: &Query) -> Result<(), capnp::Error> {
        self.reborrow()
            .set_include_all_blocks(query.include_all_blocks);

        // Set max nums using OptUInt64
        if let Some(max_num_blocks) = query.max_num_blocks {
            let mut max_blocks_builder = self.reborrow().init_max_num_blocks();
            max_blocks_builder.set_value(max_num_blocks as u64);
        }
        if let Some(max_num_transactions) = query.max_num_transactions {
            let mut max_tx_builder = self.reborrow().init_max_num_transactions();
            max_tx_builder.set_value(max_num_transactions as u64);
        }
        if let Some(max_num_logs) = query.max_num_logs {
            let mut max_logs_builder = self.reborrow().init_max_num_logs();
            max_logs_builder.set_value(max_num_logs as u64);
        }
        if let Some(max_num_traces) = query.max_num_traces {
            let mut max_traces_builder = self.reborrow().init_max_num_traces();
            max_traces_builder.set_value(max_num_traces as u64);
        }

        // Set join mode
        let join_mode = match query.join_mode {
            JoinMode::Default => hypersync_net_types_capnp::JoinMode::Default,
            JoinMode::JoinAll => hypersync_net_types_capnp::JoinMode::JoinAll,
            JoinMode::JoinNothing => hypersync_net_types_capnp::JoinMode::JoinNothing,
        };
        self.reborrow().set_join_mode(join_mode);

        // Set field selection
        {
            let mut field_selection = self.reborrow().init_field_selection();
            query
                .field_selection
                .populate_builder(&mut field_selection)?;
        }

        // Set logs
        {
            let mut logs_list = self.reborrow().init_logs(query.logs.len() as u32);
            for (i, log_selection) in query.logs.iter().enumerate() {
                let mut log_sel = logs_list.reborrow().get(i as u32);
                log_selection.populate_builder(&mut log_sel)?;
            }
        }

        // Set transactions
        {
            let mut tx_list = self
                .reborrow()
                .init_transactions(query.transactions.len() as u32);
            for (i, tx_selection) in query.transactions.iter().enumerate() {
                let mut tx_sel = tx_list.reborrow().get(i as u32);
                tx_selection.populate_builder(&mut tx_sel)?;
            }
        }

        // Set traces
        {
            let mut trace_list = self.reborrow().init_traces(query.traces.len() as u32);
            for (i, trace_selection) in query.traces.iter().enumerate() {
                let mut trace_sel = trace_list.reborrow().get(i as u32);
                trace_selection.populate_builder(&mut trace_sel)?;
            }
        }

        // Set blocks
        {
            let mut block_list = self.reborrow().init_blocks(query.blocks.len() as u32);
            for (i, block_selection) in query.blocks.iter().enumerate() {
                let mut block_sel = block_list.reborrow().get(i as u32);
                block_selection.populate_builder(&mut block_sel)?;
            }
        }
        Ok(())
    }
}

impl CapnpReader<hypersync_net_types_capnp::query::Owned> for Query {
    fn from_reader(query: hypersync_net_types_capnp::query::Reader) -> Result<Self, capnp::Error> {
        let block_range = query.get_block_range()?;
        let from_block = block_range.get_from_block();
        let to_block = if block_range.has_to_block() {
            Some(block_range.get_to_block()?.get_value())
        } else {
            None
        };
        let body_reader = match query.get_body().which()? {
            hypersync_net_types_capnp::query::body::Which::Query(query_body_reader) => {
                query_body_reader?
            }
            hypersync_net_types_capnp::query::body::Which::QueryId(_) => {
                return Err(capnp::Error::failed(
                    "QueryId cannot be read from capnp request with QueryBody".to_string(),
                ));
            }
        };

        Query::from_capnp_query_body_reader(&body_reader, from_block, to_block)
    }
}

#[derive(Default, Serialize, Deserialize, Clone, Debug, PartialEq)]
pub struct Query {
    /// The block to start the query from
    pub from_block: u64,
    /// The block to end the query at. If not specified, the query will go until the
    ///  end of data. Exclusive, the returned range will be [from_block..to_block).
    ///
    /// The query will return before it reaches this target block if it hits the time limit
    ///  configured on the server. The user should continue their query by putting the
    ///  next_block field in the response into from_block field of their next query. This implements
    ///  pagination.
    #[serde(skip_serializing_if = "Option::is_none")]
    pub to_block: Option<u64>,
    #[serde(default, skip_serializing_if = "Vec::is_empty")]
    pub logs: Vec<LogSelection>,
    /// List of transaction selections, the query will return transactions that match any of these selections
    #[serde(default, skip_serializing_if = "Vec::is_empty")]
    pub transactions: Vec<TransactionSelection>,
    /// List of trace selections, the query will return traces that match any of these selections
    #[serde(default, skip_serializing_if = "Vec::is_empty")]
    pub traces: Vec<TraceSelection>,
    /// List of block selections, the query will return blocks that match any of these selections
    #[serde(default, skip_serializing_if = "Vec::is_empty")]
    pub blocks: Vec<BlockSelection>,
    /// Weather to include all blocks regardless of if they are related to a returned transaction or log. Normally
    ///  the server will return only the blocks that are related to the transaction or logs in the response. But if this
    ///  is set to true, the server will return data for all blocks in the requested range [from_block, to_block).
    #[serde(default, skip_serializing_if = "is_default")]
    pub include_all_blocks: bool,
    /// Field selection. The user can select which fields they are interested in, requesting less fields will improve
    ///  query execution time and reduce the payload size so the user should always use a minimal number of fields.
    #[serde(default, skip_serializing_if = "is_default")]
    pub field_selection: FieldSelection,
    /// Maximum number of blocks that should be returned, the server might return more blocks than this number but
    ///  it won't overshoot by too much.
    #[serde(default, skip_serializing_if = "Option::is_none")]
    pub max_num_blocks: Option<usize>,
    /// Maximum number of transactions that should be returned, the server might return more transactions than this number but
    ///  it won't overshoot by too much.
    #[serde(default, skip_serializing_if = "Option::is_none")]
    pub max_num_transactions: Option<usize>,
    /// Maximum number of logs that should be returned, the server might return more logs than this number but
    ///  it won't overshoot by too much.
    #[serde(default, skip_serializing_if = "Option::is_none")]
    pub max_num_logs: Option<usize>,
    /// Maximum number of traces that should be returned, the server might return more traces than this number but
    ///  it won't overshoot by too much.
    #[serde(default, skip_serializing_if = "Option::is_none")]
    pub max_num_traces: Option<usize>,
    /// Selects join mode for the query,
    /// Default: join in this order logs -> transactions -> traces -> blocks
    /// JoinAll: join everything to everything. For example if logSelection matches log0, we get the
    /// associated transaction of log0 and then we get associated logs of that transaction as well. Applies similarly
    /// to blocks, traces.
    /// JoinNothing: join nothing.
    #[serde(default, skip_serializing_if = "is_default")]
    pub join_mode: JoinMode,
}

/// Used to skip serializing a defaulted serde field if
/// the value matches the default value.
fn is_default<T: Default + PartialEq>(t: &T) -> bool {
    t == &T::default()
}

#[derive(Default, Serialize, Deserialize, Clone, Debug, PartialEq, Eq, Copy)]
pub enum JoinMode {
    /// Join in this order logs -> transactions -> traces -> blocks
    #[default]
    Default,
    /// Join everything to everything. For example if logSelection matches log0, we get the
    /// associated transaction of log0 and then we get associated logs of that transaction as well. Applies similarly
    /// to blocks, traces.
    JoinAll,
    /// JoinNothing: join nothing.
    JoinNothing,
}

impl Query {
    pub fn from_capnp_query_body_reader(
        query_body_reader: &hypersync_net_types_capnp::query_body::Reader,
        from_block: u64,
        to_block: Option<u64>,
    ) -> Result<Self, capnp::Error> {
        let include_all_blocks = query_body_reader.get_include_all_blocks();

        // Parse field selection
        let field_selection = if query_body_reader.has_field_selection() {
            let fs = query_body_reader.get_field_selection()?;
            FieldSelection::from_reader(fs)?
        } else {
            FieldSelection::default()
        };

        // Parse max values using OptUInt64
        let max_num_blocks = if query_body_reader.has_max_num_blocks() {
            let max_blocks_reader = query_body_reader.get_max_num_blocks()?;
            let value = max_blocks_reader.get_value();
            Some(value as usize)
        } else {
            None
        };
        let max_num_transactions = if query_body_reader.has_max_num_transactions() {
            let max_tx_reader = query_body_reader.get_max_num_transactions()?;
            let value = max_tx_reader.get_value();
            Some(value as usize)
        } else {
            None
        };
        let max_num_logs = if query_body_reader.has_max_num_logs() {
            let max_logs_reader = query_body_reader.get_max_num_logs()?;
            let value = max_logs_reader.get_value();
            Some(value as usize)
        } else {
            None
        };
        let max_num_traces = if query_body_reader.has_max_num_traces() {
            let max_traces_reader = query_body_reader.get_max_num_traces()?;
            let value = max_traces_reader.get_value();
            Some(value as usize)
        } else {
            None
        };

        // Parse join mode
        let join_mode = match query_body_reader.get_join_mode()? {
            hypersync_net_types_capnp::JoinMode::Default => JoinMode::Default,
            hypersync_net_types_capnp::JoinMode::JoinAll => JoinMode::JoinAll,
            hypersync_net_types_capnp::JoinMode::JoinNothing => JoinMode::JoinNothing,
        };

        // Parse selections
        let mut logs = Vec::new();
        if query_body_reader.has_logs() {
            let logs_list = query_body_reader.get_logs()?;
            for log_reader in logs_list {
                logs.push(LogSelection::from_reader(log_reader)?);
            }
        }

        let mut transactions = Vec::new();
        if query_body_reader.has_transactions() {
            let tx_list = query_body_reader.get_transactions()?;
            for tx_reader in tx_list {
                transactions.push(TransactionSelection::from_reader(tx_reader)?);
            }
        }

        let mut traces = Vec::new();
        if query_body_reader.has_traces() {
            let traces_list = query_body_reader.get_traces()?;
            for trace_reader in traces_list {
                traces.push(TraceSelection::from_reader(trace_reader)?);
            }
        }

        let mut blocks = Vec::new();
        if query_body_reader.has_blocks() {
            let blocks_list = query_body_reader.get_blocks()?;
            for block_reader in blocks_list {
                blocks.push(BlockSelection::from_reader(block_reader)?);
            }
        }

        Ok(Self {
            from_block,
            to_block,
            logs,
            transactions,
            traces,
            blocks,
            include_all_blocks,
            field_selection,
            max_num_blocks,
            max_num_transactions,
            max_num_logs,
            max_num_traces,
            join_mode,
        })
    }
}

#[derive(Default, Serialize, Deserialize, Clone, Debug, PartialEq)]
pub struct FieldSelection {
    #[serde(default, skip_serializing_if = "BTreeSet::is_empty")]
    pub block: BTreeSet<BlockField>,
    #[serde(default, skip_serializing_if = "BTreeSet::is_empty")]
    pub transaction: BTreeSet<TransactionField>,
    #[serde(default, skip_serializing_if = "BTreeSet::is_empty")]
    pub log: BTreeSet<LogField>,
    #[serde(default, skip_serializing_if = "BTreeSet::is_empty")]
    pub trace: BTreeSet<TraceField>,
}

impl CapnpBuilder<hypersync_net_types_capnp::field_selection::Owned> for FieldSelection {
    fn populate_builder(
        &self,
        field_selection: &mut hypersync_net_types_capnp::field_selection::Builder,
    ) -> Result<(), capnp::Error> {
        // Set block fields
        if !self.block.is_empty() {
            let mut block_list = field_selection
                .reborrow()
                .init_block(self.block.len() as u32);
            for (i, field) in self.block.iter().enumerate() {
                block_list.set(i as u32, field.to_capnp());
            }
        }

        if !self.transaction.is_empty() {
            // Set transaction fields
            let mut tx_list = field_selection
                .reborrow()
                .init_transaction(self.transaction.len() as u32);
            for (i, field) in self.transaction.iter().enumerate() {
                tx_list.set(i as u32, field.to_capnp());
            }
        }

        if !self.log.is_empty() {
            // Set log fields
            let mut log_list = field_selection.reborrow().init_log(self.log.len() as u32);
            for (i, field) in self.log.iter().enumerate() {
                log_list.set(i as u32, field.to_capnp());
            }
        }

        if !self.trace.is_empty() {
            // Set trace fields
            let mut trace_list = field_selection
                .reborrow()
                .init_trace(self.trace.len() as u32);
            for (i, field) in self.trace.iter().enumerate() {
                trace_list.set(i as u32, field.to_capnp());
            }
        }

        Ok(())
    }
}

impl CapnpReader<hypersync_net_types_capnp::field_selection::Owned> for FieldSelection {
    fn from_reader(
        fs: hypersync_net_types_capnp::field_selection::Reader,
    ) -> Result<Self, capnp::Error> {
        let mut block_fields = BTreeSet::new();
        if fs.has_block() {
            let block_list = fs.get_block()?;
            for block in block_list {
                block_fields.insert(BlockField::from_capnp(block?));
            }
        }

        let mut transaction_fields = BTreeSet::new();
        if fs.has_transaction() {
            let tx_list = fs.get_transaction()?;
            for tx in tx_list {
                transaction_fields.insert(TransactionField::from_capnp(tx?));
            }
        }

        let mut log_fields = BTreeSet::new();
        if fs.has_log() {
            let log_list = fs.get_log()?;
            for log in log_list {
                log_fields.insert(LogField::from_capnp(log?));
            }
        }

        let mut trace_fields = BTreeSet::new();
        if fs.has_trace() {
            let trace_list = fs.get_trace()?;
            for trace in trace_list {
                trace_fields.insert(TraceField::from_capnp(trace?));
            }
        };

        Ok(FieldSelection {
            block: block_fields,
            transaction: transaction_fields,
            log: log_fields,
            trace: trace_fields,
        })
    }
}

#[cfg(test)]
pub mod tests {
    use crate::{BlockFilter, LogFilter};

    use super::*;
    use capnp::message::ReaderOptions;
    use pretty_assertions::assert_eq;

    pub fn test_query_serde(query: Query, label: &str) {
        fn test_encode_decode<T: PartialEq + std::fmt::Debug>(
            input: &T,
            label: String,
            encode: impl FnOnce(&T) -> Vec<u8>,
            decode: impl FnOnce(&[u8]) -> T,
        ) {
            let val = encode(input);
            let decoded = decode(&val);
            assert_eq!(input, &decoded, "{label} does not match");
        }

        fn to_capnp_bytes(query: &Query) -> Vec<u8> {
            let mut message = Builder::new_default();
            let mut query_builder =
                message.init_root::<hypersync_net_types_capnp::query::Builder>();

            query_builder
                .build_full_query_from_query(query, false)
                .unwrap();

            let mut buf = Vec::new();
            capnp::serialize::write_message(&mut buf, &message).unwrap();
            buf
        }

        fn from_capnp_bytes(bytes: &[u8]) -> Query {
            let message_reader = capnp::serialize::read_message(
                &mut std::io::Cursor::new(bytes),
                ReaderOptions::new(),
            )
            .unwrap();
            let query = message_reader
                .get_root::<hypersync_net_types_capnp::query::Reader>()
                .unwrap();

            Query::from_reader(query).unwrap()
        }

        test_encode_decode(
            &query,
            label.to_string() + "-capnp",
            to_capnp_bytes,
            from_capnp_bytes,
        );
        test_encode_decode(
            &query,
            label.to_string() + "-json",
            |q| serde_json::to_vec(q).unwrap(),
            |bytes| serde_json::from_slice(bytes).unwrap(),
        );
    }

    #[test]
    pub fn test_query_serde_default() {
        let query = Query::default();
        test_query_serde(query, "default");
    }

    #[test]
    pub fn test_query_serde_with_non_null_defaults() {
        let query = Query {
            from_block: u64::default(),
            to_block: Some(u64::default()),
            logs: Vec::default(),
            transactions: Vec::default(),
            traces: Vec::default(),
            blocks: Vec::default(),
            include_all_blocks: bool::default(),
            field_selection: FieldSelection::default(),
            max_num_blocks: Some(usize::default()),
            max_num_transactions: Some(usize::default()),
            max_num_logs: Some(usize::default()),
            max_num_traces: Some(usize::default()),
            join_mode: JoinMode::default(),
        };
        test_query_serde(query, "base query with_non_null_defaults");
    }

    #[test]
    pub fn test_query_serde_with_non_null_values() {
        let query = Query {
            from_block: 50,
            to_block: Some(500),
            logs: Vec::default(),
            transactions: Vec::default(),
            traces: Vec::default(),
            blocks: Vec::default(),
            include_all_blocks: true,
            field_selection: FieldSelection::default(),
            max_num_blocks: Some(50),
            max_num_transactions: Some(100),
            max_num_logs: Some(150),
            max_num_traces: Some(200),
            join_mode: JoinMode::JoinAll,
        };
        test_query_serde(query, "base query with_non_null_values");
    }

    #[test]
    fn test_query_id() {
        let query = Query {
            logs: vec![Default::default()].into_iter().collect(),
            field_selection: FieldSelection {
                log: LogField::all(),
                ..Default::default()
            },
            ..Default::default()
        };

        let query_id = QueryId::from_query(&query).unwrap();
        println!("{query_id:?}");
    }

    #[test]
    fn test_needs_canonicalization_for_hashing() {
        fn add_log_selection(
            query_body_builder: &mut hypersync_net_types_capnp::query_body::Builder,
        ) {
            let mut logs_builder = query_body_builder.reborrow().init_logs(1).get(0);
            LogSelection::from(LogFilter {
                address: vec![FixedSizeData::<20>::from([1u8; 20])],
                ..Default::default()
            })
            .populate_builder(&mut logs_builder)
            .unwrap();
        }
        fn add_block_selection(
            query_body_builder: &mut hypersync_net_types_capnp::query_body::Builder,
        ) {
            let mut block_selection_builder = query_body_builder.reborrow().init_blocks(1).get(0);
            BlockSelection::from(BlockFilter {
                hash: vec![FixedSizeData::<32>::from([1u8; 32])],
                ..Default::default()
            })
            .populate_builder(&mut block_selection_builder)
            .unwrap();
        }
        let (hash_a, hash_a_canon) = {
            let mut message = Builder::new_default();
            let mut query_body_builder =
                message.init_root::<hypersync_net_types_capnp::query_body::Builder>();
            add_log_selection(&mut query_body_builder);
            add_block_selection(&mut query_body_builder);

            let mut message_canon = Builder::new_default();
            message_canon
                .set_root_canonical(query_body_builder.into_reader())
                .unwrap();

            let mut buf = Vec::new();
            capnp::serialize::write_message(&mut buf, &message).unwrap();
            let hash = xxhash_rust::xxh3::xxh3_128(&buf);
            let mut buf = Vec::new();
            capnp::serialize::write_message(&mut buf, &message_canon).unwrap();
            let hash_canon = xxhash_rust::xxh3::xxh3_128(&buf);
            (hash, hash_canon)
        };

        let (hash_b, hash_b_canon) = {
            let mut message = Builder::new_default();
            let mut query_body_builder =
                message.init_root::<hypersync_net_types_capnp::query_body::Builder>();
            // Insert block then log (the opposite order), allocater will not canonicalize
            add_block_selection(&mut query_body_builder);
            add_log_selection(&mut query_body_builder);

            let mut message_canon = Builder::new_default();
            message_canon
                .set_root_canonical(query_body_builder.into_reader())
                .unwrap();

            let mut buf = Vec::new();
            capnp::serialize::write_message(&mut buf, &message).unwrap();
            let hash = xxhash_rust::xxh3::xxh3_128(&buf);
            let mut buf = Vec::new();
            capnp::serialize::write_message(&mut buf, &message_canon).unwrap();
            let hash_canon = xxhash_rust::xxh3::xxh3_128(&buf);
            (hash, hash_canon)
        };
        assert_ne!(
            hash_a, hash_b,
            "queries should be different since they are not canonicalized"
        );

        assert_eq!(
            hash_a_canon, hash_b_canon,
            "queries should be the same since they are canonicalized"
        );
    }
}<|MERGE_RESOLUTION|>--- conflicted
+++ resolved
@@ -9,7 +9,6 @@
 use serde::{Deserialize, Serialize};
 use std::collections::BTreeSet;
 
-<<<<<<< HEAD
 #[derive(Default, Serialize, Deserialize, Clone, Debug, PartialEq)]
 pub struct Query {
     /// The block to start the query from
@@ -101,7 +100,6 @@
     #[serde(default, skip_serializing_if = "BTreeSet::is_empty")]
     pub trace: BTreeSet<TraceField>,
 }
-=======
 /// A 128 bit hash of the query body, used as a unique identifier for the query body
 #[derive(Serialize, Deserialize, Clone, Debug, PartialEq, Eq, Hash)]
 pub struct QueryId(pub FixedSizeData<16>);
@@ -130,7 +128,6 @@
                 )))
             }
         };
->>>>>>> 969852e6
 
         let hash: u128 = xxhash_rust::xxh3::xxh3_128(segment);
 
